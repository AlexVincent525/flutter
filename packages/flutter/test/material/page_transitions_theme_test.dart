// Copyright 2014 The Flutter Authors. All rights reserved.
// Use of this source code is governed by a BSD-style license that can be
// found in the LICENSE file.

import 'package:flutter/cupertino.dart';
import 'package:flutter/foundation.dart';
import 'package:flutter/material.dart';
import 'package:flutter_test/flutter_test.dart';

void main() {
  testWidgets('Default PageTransitionsTheme platform', (WidgetTester tester) async {
    await tester.pumpWidget(const MaterialApp(home: Text('home')));
    final PageTransitionsTheme theme = Theme.of(tester.element(find.text('home'))).pageTransitionsTheme;

    expect(theme.builders, isNotNull);
    if (kIsWeb) {
      // There aren't any default transitions defined for web
      expect(theme.builders, isEmpty);
    } else {
      // There should only be builders for the mobile platforms.
      for (final TargetPlatform platform in TargetPlatform.values) {
        switch (platform) {
          case TargetPlatform.android:
          case TargetPlatform.iOS:
          case TargetPlatform.fuchsia:
            expect(theme.builders[platform], isNotNull,
                reason: 'theme builder for $platform is null');
            break;
          case TargetPlatform.linux:
          case TargetPlatform.macOS:
          case TargetPlatform.windows:
            expect(theme.builders[platform], isNull,
                reason: 'theme builder for $platform is not null');
            break;
        }
      }
    }
  });

  testWidgets('Default PageTransitionsTheme builds a CupertinoPageTransition', (WidgetTester tester) async {
    final Map<String, WidgetBuilder> routes = <String, WidgetBuilder>{
      '/': (BuildContext context) => Material(
        child: TextButton(
          child: const Text('push'),
          onPressed: () { Navigator.of(context).pushNamed('/b'); },
        ),
      ),
      '/b': (BuildContext context) => const Text('page b'),
    };

    await tester.pumpWidget(
      MaterialApp(
        routes: routes,
      ),
    );

    expect(Theme.of(tester.element(find.text('push'))).platform, debugDefaultTargetPlatformOverride);
    expect(find.byType(CupertinoPageTransition), findsOneWidget);

    await tester.tap(find.text('push'));
    await tester.pumpAndSettle();
    expect(find.text('page b'), findsOneWidget);
    expect(find.byType(CupertinoPageTransition), findsOneWidget);
  }, variant: TargetPlatformVariant.only(TargetPlatform.iOS), skip: kIsWeb);

  testWidgets('Default PageTransitionsTheme builds a _ZoomPageTransition for android', (WidgetTester tester) async {
    final Map<String, WidgetBuilder> routes = <String, WidgetBuilder>{
      '/': (BuildContext context) => Material(
        child: TextButton(
          child: const Text('push'),
          onPressed: () { Navigator.of(context).pushNamed('/b'); },
        ),
      ),
      '/b': (BuildContext context) => const Text('page b'),
    };

    await tester.pumpWidget(
      MaterialApp(
        routes: routes,
      ),
    );

    Finder findZoomPageTransition() {
      return find.descendant(
        of: find.byType(MaterialApp),
        matching: find.byWidgetPredicate((Widget w) => '${w.runtimeType}' == '_ZoomPageTransition'),
      );
    }

    expect(Theme.of(tester.element(find.text('push'))).platform, debugDefaultTargetPlatformOverride);
    expect(findZoomPageTransition(), findsOneWidget);

    await tester.tap(find.text('push'));
    await tester.pumpAndSettle();
    expect(find.text('page b'), findsOneWidget);
<<<<<<< HEAD
    expect(findZoomPageTransition(), findsOneWidget);
  }, variant: TargetPlatformVariant.only(TargetPlatform.android));
=======
    expect(findFadeUpwardsPageTransition(), findsOneWidget);
  }, variant: TargetPlatformVariant.only(TargetPlatform.android), skip: kIsWeb);
>>>>>>> c42ec859

  testWidgets('PageTransitionsTheme override builds a _OpenUpwardsPageTransition', (WidgetTester tester) async {
    final Map<String, WidgetBuilder> routes = <String, WidgetBuilder>{
      '/': (BuildContext context) => Material(
        child: TextButton(
          child: const Text('push'),
          onPressed: () { Navigator.of(context).pushNamed('/b'); },
        ),
      ),
      '/b': (BuildContext context) => const Text('page b'),
    };

    await tester.pumpWidget(
      MaterialApp(
        theme: ThemeData(
          pageTransitionsTheme: const PageTransitionsTheme(
            builders: <TargetPlatform, PageTransitionsBuilder>{
              TargetPlatform.android: OpenUpwardsPageTransitionsBuilder(), // creates a _OpenUpwardsPageTransition
            },
          ),
        ),
        routes: routes,
      ),
    );

    Finder findOpenUpwardsPageTransition() {
      return find.descendant(
        of: find.byType(MaterialApp),
        matching: find.byWidgetPredicate((Widget w) => '${w.runtimeType}' == '_OpenUpwardsPageTransition'),
      );
    }

    expect(Theme.of(tester.element(find.text('push'))).platform, debugDefaultTargetPlatformOverride);
    expect(findOpenUpwardsPageTransition(), findsOneWidget);

    await tester.tap(find.text('push'));
    await tester.pumpAndSettle();
    expect(find.text('page b'), findsOneWidget);
    expect(findOpenUpwardsPageTransition(), findsOneWidget);
  }, variant: TargetPlatformVariant.only(TargetPlatform.android), skip: kIsWeb);

  testWidgets('PageTransitionsTheme override builds a _FadeUpwardsTransition', (WidgetTester tester) async {
    final Map<String, WidgetBuilder> routes = <String, WidgetBuilder>{
      '/': (BuildContext context) => Material(
        child: TextButton(
          child: const Text('push'),
          onPressed: () { Navigator.of(context).pushNamed('/b'); },
        ),
      ),
      '/b': (BuildContext context) => const Text('page b'),
    };

    await tester.pumpWidget(
      MaterialApp(
        theme: ThemeData(
          pageTransitionsTheme: const PageTransitionsTheme(
            builders: <TargetPlatform, PageTransitionsBuilder>{
              TargetPlatform.android: FadeUpwardsPageTransitionsBuilder(), // creates a _FadeUpwardsTransition
            },
          ),
        ),
        routes: routes,
      ),
    );

    Finder findFadeUpwardsPageTransition() {
      return find.descendant(
        of: find.byType(MaterialApp),
        matching: find.byWidgetPredicate((Widget w) => '${w.runtimeType}' == '_FadeUpwardsPageTransition'),
      );
    }

    expect(Theme.of(tester.element(find.text('push'))).platform, debugDefaultTargetPlatformOverride);
    expect(findFadeUpwardsPageTransition(), findsOneWidget);

    await tester.tap(find.text('push'));
    await tester.pumpAndSettle();
    expect(find.text('page b'), findsOneWidget);
<<<<<<< HEAD
    expect(findFadeUpwardsPageTransition(), findsOneWidget);
  }, variant: TargetPlatformVariant.only(TargetPlatform.android));
=======
    expect(findZoomPageTransition(), findsOneWidget);
  }, variant: TargetPlatformVariant.only(TargetPlatform.android), skip: kIsWeb);
>>>>>>> c42ec859

  testWidgets('_ZoomPageTransition only cause child widget built once', (WidgetTester tester) async {
    // Regression test for https://github.com/flutter/flutter/issues/58345

    int builtCount = 0;

    final Map<String, WidgetBuilder> routes = <String, WidgetBuilder>{
      '/': (BuildContext context) => Material(
        child: TextButton(
          child: const Text('push'),
          onPressed: () { Navigator.of(context).pushNamed('/b'); },
        ),
      ),
      '/b': (BuildContext context) => StatefulBuilder(
        builder: (BuildContext context, StateSetter setState) {
          builtCount++; // Increase [builtCount] each time the widget build
          return TextButton(
            child: const Text('pop'),
            onPressed: () { Navigator.pop(context); },
          );
        },
      ),
    };

    await tester.pumpWidget(
      MaterialApp(
        theme: ThemeData(
          pageTransitionsTheme: const PageTransitionsTheme(
            builders: <TargetPlatform, PageTransitionsBuilder>{
              TargetPlatform.android: ZoomPageTransitionsBuilder(), // creates a _ZoomPageTransition
            },
          ),
        ),
        routes: routes,
      ),
    );

    // No matter push or pop was called, the child widget should built only once.
    await tester.tap(find.text('push'));
    await tester.pumpAndSettle();
    expect(builtCount, 1);

    await tester.tap(find.text('pop'));
    await tester.pumpAndSettle();
    expect(builtCount, 1);
  }, variant: TargetPlatformVariant.only(TargetPlatform.android), skip: kIsWeb);
}<|MERGE_RESOLUTION|>--- conflicted
+++ resolved
@@ -93,13 +93,8 @@
     await tester.tap(find.text('push'));
     await tester.pumpAndSettle();
     expect(find.text('page b'), findsOneWidget);
-<<<<<<< HEAD
     expect(findZoomPageTransition(), findsOneWidget);
-  }, variant: TargetPlatformVariant.only(TargetPlatform.android));
-=======
-    expect(findFadeUpwardsPageTransition(), findsOneWidget);
-  }, variant: TargetPlatformVariant.only(TargetPlatform.android), skip: kIsWeb);
->>>>>>> c42ec859
+  }, variant: TargetPlatformVariant.only(TargetPlatform.android), skip: kIsWeb);
 
   testWidgets('PageTransitionsTheme override builds a _OpenUpwardsPageTransition', (WidgetTester tester) async {
     final Map<String, WidgetBuilder> routes = <String, WidgetBuilder>{
@@ -178,13 +173,8 @@
     await tester.tap(find.text('push'));
     await tester.pumpAndSettle();
     expect(find.text('page b'), findsOneWidget);
-<<<<<<< HEAD
     expect(findFadeUpwardsPageTransition(), findsOneWidget);
-  }, variant: TargetPlatformVariant.only(TargetPlatform.android));
-=======
-    expect(findZoomPageTransition(), findsOneWidget);
-  }, variant: TargetPlatformVariant.only(TargetPlatform.android), skip: kIsWeb);
->>>>>>> c42ec859
+  }, variant: TargetPlatformVariant.only(TargetPlatform.android), skip: kIsWeb);
 
   testWidgets('_ZoomPageTransition only cause child widget built once', (WidgetTester tester) async {
     // Regression test for https://github.com/flutter/flutter/issues/58345
